use core::borrow::{Borrow, BorrowMut};
use core::cmp;
use core::fmt;
use core::marker::PhantomData;
use core::mem::{self, MaybeUninit};
use core::ops::{Deref, DerefMut};
use core::slice;
use core::sync::atomic::Ordering;

use crate::alloc::alloc;
use crate::alloc::boxed::Box;
use crate::concurrency::sync::atomic::AtomicUsize;
use crate::guard::Guard;
use crossbeam_utils::atomic::AtomicConsume;

/// Given ordering for the success case in a compare-exchange operation, returns the strongest
/// appropriate ordering for the failure case.
#[inline]
fn strongest_failure_ordering(ord: Ordering) -> Ordering {
    use self::Ordering::*;
    match ord {
        Relaxed | Release => Relaxed,
        Acquire | AcqRel => Acquire,
        _ => SeqCst,
    }
}

/// The error returned on failed compare-and-set operation.
pub struct CompareAndSetError<'g, T: ?Sized + Pointable, P: Pointer<T>> {
    /// The value in the atomic pointer at the time of the failed operation.
    pub current: Shared<'g, T>,

    /// The new value, which the operation failed to store.
    pub new: P,
}

impl<'g, T: 'g, P: Pointer<T> + fmt::Debug> fmt::Debug for CompareAndSetError<'g, T, P> {
    fn fmt(&self, f: &mut fmt::Formatter<'_>) -> fmt::Result {
        f.debug_struct("CompareAndSetError")
            .field("current", &self.current)
            .field("new", &self.new)
            .finish()
    }
}

/// Memory orderings for compare-and-set operations.
///
/// A compare-and-set operation can have different memory orderings depending on whether it
/// succeeds or fails. This trait generalizes different ways of specifying memory orderings.
///
/// The two ways of specifying orderings for compare-and-set are:
///
/// 1. Just one `Ordering` for the success case. In case of failure, the strongest appropriate
///    ordering is chosen.
/// 2. A pair of `Ordering`s. The first one is for the success case, while the second one is
///    for the failure case.
pub trait CompareAndSetOrdering {
    /// The ordering of the operation when it succeeds.
    fn success(&self) -> Ordering;

    /// The ordering of the operation when it fails.
    ///
    /// The failure ordering can't be `Release` or `AcqRel` and must be equivalent or weaker than
    /// the success ordering.
    fn failure(&self) -> Ordering;
}

impl CompareAndSetOrdering for Ordering {
    #[inline]
    fn success(&self) -> Ordering {
        *self
    }

    #[inline]
    fn failure(&self) -> Ordering {
        strongest_failure_ordering(*self)
    }
}

impl CompareAndSetOrdering for (Ordering, Ordering) {
    #[inline]
    fn success(&self) -> Ordering {
        self.0
    }

    #[inline]
    fn failure(&self) -> Ordering {
        self.1
    }
}

/// Returns a bitmask containing the unused least significant bits of an aligned pointer to `T`.
#[inline]
fn low_bits<T: ?Sized + Pointable>() -> usize {
    (1 << T::ALIGN.trailing_zeros()) - 1
}

/// Panics if the pointer is not properly unaligned.
#[inline]
fn ensure_aligned<T: ?Sized + Pointable>(raw: usize) {
    assert_eq!(raw & low_bits::<T>(), 0, "unaligned pointer");
}

/// Given a tagged pointer `data`, returns the same pointer, but tagged with `tag`.
///
/// `tag` is truncated to fit into the unused bits of the pointer to `T`.
#[inline]
fn compose_tag<T: ?Sized + Pointable>(data: usize, tag: usize) -> usize {
    (data & !low_bits::<T>()) | (tag & low_bits::<T>())
}

/// Decomposes a tagged pointer `data` into the pointer and the tag.
#[inline]
fn decompose_tag<T: ?Sized + Pointable>(data: usize) -> (usize, usize) {
    (data & !low_bits::<T>(), data & low_bits::<T>())
}

/// Types that are pointed to by a single word.
///
/// In concurrent programming, it is necessary to represent an object within a word because atomic
/// operations (e.g., reads, writes, read-modify-writes) support only single words.  This trait
/// qualifies such types that are pointed to by a single word.
///
/// The trait generalizes `Box<T>` for a sized type `T`.  In a box, an object of type `T` is
/// allocated in heap and it is owned by a single-word pointer.  This trait is also implemented for
/// `[MaybeUninit<T>]` by storing its size along with its elements and pointing to the pair of array
/// size and elements.
///
/// Pointers to `Pointable` types can be stored in [`Atomic`], [`Owned`], and [`Shared`].  In
/// particular, Crossbeam supports dynamically sized slices as follows.
///
/// ```
/// use std::mem::MaybeUninit;
/// use crossbeam_epoch::Owned;
///
/// let o = Owned::<[MaybeUninit<i32>]>::init(10); // allocating [i32; 10]
/// ```
pub trait Pointable {
    /// The alignment of pointer.
    const ALIGN: usize;

    /// The type for initializers.
    type Init;

    /// Initializes a with the given initializer.
    ///
    /// # Safety
    ///
    /// The result should be a multiple of `ALIGN`.
    unsafe fn init(init: Self::Init) -> usize;

    /// Dereferences the given pointer.
    ///
    /// # Safety
    ///
    /// - The given `ptr` should have been initialized with [`Pointable::init`].
    /// - `ptr` should not have yet been dropped by [`Pointable::drop`].
    /// - `ptr` should not be mutably dereferenced by [`Pointable::deref_mut`] concurrently.
    unsafe fn deref<'a>(ptr: usize) -> &'a Self;

    /// Mutably dereferences the given pointer.
    ///
    /// # Safety
    ///
    /// - The given `ptr` should have been initialized with [`Pointable::init`].
    /// - `ptr` should not have yet been dropped by [`Pointable::drop`].
    /// - `ptr` should not be dereferenced by [`Pointable::deref`] or [`Pointable::deref_mut`]
    ///   concurrently.
    unsafe fn deref_mut<'a>(ptr: usize) -> &'a mut Self;

    /// Drops the object pointed to by the given pointer.
    ///
    /// # Safety
    ///
    /// - The given `ptr` should have been initialized with [`Pointable::init`].
    /// - `ptr` should not have yet been dropped by [`Pointable::drop`].
    /// - `ptr` should not be dereferenced by [`Pointable::deref`] or [`Pointable::deref_mut`]
    ///   concurrently.
    unsafe fn drop(ptr: usize);
}

impl<T> Pointable for T {
    const ALIGN: usize = mem::align_of::<T>();

    type Init = T;

    unsafe fn init(init: Self::Init) -> usize {
        Box::into_raw(Box::new(init)) as usize
    }

    unsafe fn deref<'a>(ptr: usize) -> &'a Self {
        &*(ptr as *const T)
    }

    unsafe fn deref_mut<'a>(ptr: usize) -> &'a mut Self {
        &mut *(ptr as *mut T)
    }

    unsafe fn drop(ptr: usize) {
        drop(Box::from_raw(ptr as *mut T));
    }
}

/// Array with size.
///
/// # Memory layout
///
/// An array consisting of size and elements:
///
/// ```text
///          elements
///          |
///          |
/// ------------------------------------
/// | size | 0 | 1 | 2 | 3 | 4 | 5 | 6 |
/// ------------------------------------
/// ```
///
/// Its memory layout is different from that of `Box<[T]>` in that size is in the allocation (not
/// along with pointer as in `Box<[T]>`).
///
/// Elements are not present in the type, but they will be in the allocation.
/// ```
///
// TODO(@jeehoonkang): once we bump the minimum required Rust version to 1.44 or newer, use
// [`alloc::alloc::Layout::extend`] instead.
#[repr(C)]
struct Array<T> {
    size: usize,
    elements: [MaybeUninit<T>; 0],
}

impl<T> Pointable for [MaybeUninit<T>] {
    const ALIGN: usize = mem::align_of::<Array<T>>();

    type Init = usize;

    unsafe fn init(size: Self::Init) -> usize {
        let size = mem::size_of::<Array<T>>() + mem::size_of::<MaybeUninit<T>>() * size;
        let align = mem::align_of::<Array<T>>();
        let layout = alloc::Layout::from_size_align(size, align).unwrap();
        let ptr = alloc::alloc(layout) as *mut Array<T>;
        (*ptr).size = size;
        ptr as usize
    }

    unsafe fn deref<'a>(ptr: usize) -> &'a Self {
        let array = &*(ptr as *const Array<T>);
        slice::from_raw_parts(array.elements.as_ptr() as *const _, array.size)
    }

    unsafe fn deref_mut<'a>(ptr: usize) -> &'a mut Self {
        let array = &*(ptr as *mut Array<T>);
        slice::from_raw_parts_mut(array.elements.as_ptr() as *mut _, array.size)
    }

    unsafe fn drop(ptr: usize) {
        let array = &*(ptr as *mut Array<T>);
        let size = mem::size_of::<Array<T>>() + mem::size_of::<MaybeUninit<T>>() * array.size;
        let align = mem::align_of::<Array<T>>();
        let layout = alloc::Layout::from_size_align(size, align).unwrap();
        alloc::dealloc(ptr as *mut u8, layout);
    }
}

/// An atomic pointer that can be safely shared between threads.
///
/// The pointer must be properly aligned. Since it is aligned, a tag can be stored into the unused
/// least significant bits of the address. For example, the tag for a pointer to a sized type `T`
/// should be less than `(1 << mem::align_of::<T>().trailing_zeros())`.
///
/// Any method that loads the pointer must be passed a reference to a [`Guard`].
///
/// Crossbeam supports dynamically sized types.  See [`Pointable`] for details.
pub struct Atomic<T: ?Sized + Pointable> {
    data: AtomicUsize,
    _marker: PhantomData<*mut T>,
}

unsafe impl<T: ?Sized + Pointable + Send + Sync> Send for Atomic<T> {}
unsafe impl<T: ?Sized + Pointable + Send + Sync> Sync for Atomic<T> {}

impl<T> Atomic<T> {
    /// Allocates `value` on the heap and returns a new atomic pointer pointing to it.
    ///
    /// # Examples
    ///
    /// ```
    /// use crossbeam_epoch::Atomic;
    ///
    /// let a = Atomic::new(1234);
    /// ```
    pub fn new(init: T) -> Atomic<T> {
        Self::init(init)
    }
}

impl<T: ?Sized + Pointable> Atomic<T> {
    /// Allocates `value` on the heap and returns a new atomic pointer pointing to it.
    ///
    /// # Examples
    ///
    /// ```
    /// use crossbeam_epoch::Atomic;
    ///
    /// let a = Atomic::<i32>::init(1234);
    /// ```
    pub fn init(init: T::Init) -> Atomic<T> {
        Self::from(Owned::init(init))
    }

    /// Returns a new atomic pointer pointing to the tagged pointer `data`.
    fn from_usize(data: usize) -> Self {
        Self {
            data: AtomicUsize::new(data),
            _marker: PhantomData,
        }
    }

    /// Returns a new null atomic pointer.
    ///
    /// # Examples
    ///
    /// ```
    /// use crossbeam_epoch::Atomic;
    ///
    /// let a = Atomic::<i32>::null();
    /// ```
    ///
<<<<<<< HEAD
    #[const_fn(cfg(all(feature = "nightly", not(loom_crossbeam))))]
    pub const fn null() -> Atomic<T> {
=======
    #[cfg_attr(feature = "nightly", const_fn::const_fn)]
    pub fn null() -> Atomic<T> {
>>>>>>> 530ebb74
        Self {
            data: AtomicUsize::new(0),
            _marker: PhantomData,
        }
    }

    /// Loads a `Shared` from the atomic pointer.
    ///
    /// This method takes an [`Ordering`] argument which describes the memory ordering of this
    /// operation.
    ///
    /// # Examples
    ///
    /// ```
    /// use crossbeam_epoch::{self as epoch, Atomic};
    /// use std::sync::atomic::Ordering::SeqCst;
    ///
    /// let a = Atomic::new(1234);
    /// let guard = &epoch::pin();
    /// let p = a.load(SeqCst, guard);
    /// ```
    pub fn load<'g>(&self, ord: Ordering, _: &'g Guard) -> Shared<'g, T> {
        unsafe { Shared::from_usize(self.data.load(ord)) }
    }

    /// Loads a `Shared` from the atomic pointer using a "consume" memory ordering.
    ///
    /// This is similar to the "acquire" ordering, except that an ordering is
    /// only guaranteed with operations that "depend on" the result of the load.
    /// However consume loads are usually much faster than acquire loads on
    /// architectures with a weak memory model since they don't require memory
    /// fence instructions.
    ///
    /// The exact definition of "depend on" is a bit vague, but it works as you
    /// would expect in practice since a lot of software, especially the Linux
    /// kernel, rely on this behavior.
    ///
    /// # Examples
    ///
    /// ```
    /// use crossbeam_epoch::{self as epoch, Atomic};
    ///
    /// let a = Atomic::new(1234);
    /// let guard = &epoch::pin();
    /// let p = a.load_consume(guard);
    /// ```
    pub fn load_consume<'g>(&self, _: &'g Guard) -> Shared<'g, T> {
        unsafe { Shared::from_usize(self.data.load_consume()) }
    }

    /// Stores a `Shared` or `Owned` pointer into the atomic pointer.
    ///
    /// This method takes an [`Ordering`] argument which describes the memory ordering of this
    /// operation.
    ///
    /// # Examples
    ///
    /// ```
    /// use crossbeam_epoch::{Atomic, Owned, Shared};
    /// use std::sync::atomic::Ordering::SeqCst;
    ///
    /// let a = Atomic::new(1234);
    /// a.store(Shared::null(), SeqCst);
    /// a.store(Owned::new(1234), SeqCst);
    /// ```
    pub fn store<P: Pointer<T>>(&self, new: P, ord: Ordering) {
        self.data.store(new.into_usize(), ord);
    }

    /// Stores a `Shared` or `Owned` pointer into the atomic pointer, returning the previous
    /// `Shared`.
    ///
    /// This method takes an [`Ordering`] argument which describes the memory ordering of this
    /// operation.
    ///
    /// # Examples
    ///
    /// ```
    /// use crossbeam_epoch::{self as epoch, Atomic, Shared};
    /// use std::sync::atomic::Ordering::SeqCst;
    ///
    /// let a = Atomic::new(1234);
    /// let guard = &epoch::pin();
    /// let p = a.swap(Shared::null(), SeqCst, guard);
    /// ```
    pub fn swap<'g, P: Pointer<T>>(&self, new: P, ord: Ordering, _: &'g Guard) -> Shared<'g, T> {
        unsafe { Shared::from_usize(self.data.swap(new.into_usize(), ord)) }
    }

    /// Stores the pointer `new` (either `Shared` or `Owned`) into the atomic pointer if the current
    /// value is the same as `current`. The tag is also taken into account, so two pointers to the
    /// same object, but with different tags, will not be considered equal.
    ///
    /// The return value is a result indicating whether the new pointer was written. On success the
    /// pointer that was written is returned. On failure the actual current value and `new` are
    /// returned.
    ///
    /// This method takes a [`CompareAndSetOrdering`] argument which describes the memory
    /// ordering of this operation.
    ///
    /// # Examples
    ///
    /// ```
    /// use crossbeam_epoch::{self as epoch, Atomic, Owned, Shared};
    /// use std::sync::atomic::Ordering::SeqCst;
    ///
    /// let a = Atomic::new(1234);
    ///
    /// let guard = &epoch::pin();
    /// let curr = a.load(SeqCst, guard);
    /// let res1 = a.compare_and_set(curr, Shared::null(), SeqCst, guard);
    /// let res2 = a.compare_and_set(curr, Owned::new(5678), SeqCst, guard);
    /// ```
    pub fn compare_and_set<'g, O, P>(
        &self,
        current: Shared<'_, T>,
        new: P,
        ord: O,
        _: &'g Guard,
    ) -> Result<Shared<'g, T>, CompareAndSetError<'g, T, P>>
    where
        O: CompareAndSetOrdering,
        P: Pointer<T>,
    {
        let new = new.into_usize();
        self.data
            .compare_exchange(current.into_usize(), new, ord.success(), ord.failure())
            .map(|_| unsafe { Shared::from_usize(new) })
            .map_err(|current| unsafe {
                CompareAndSetError {
                    current: Shared::from_usize(current),
                    new: P::from_usize(new),
                }
            })
    }

    /// Stores the pointer `new` (either `Shared` or `Owned`) into the atomic pointer if the current
    /// value is the same as `current`. The tag is also taken into account, so two pointers to the
    /// same object, but with different tags, will not be considered equal.
    ///
    /// Unlike [`compare_and_set`], this method is allowed to spuriously fail even when comparison
    /// succeeds, which can result in more efficient code on some platforms.  The return value is a
    /// result indicating whether the new pointer was written. On success the pointer that was
    /// written is returned. On failure the actual current value and `new` are returned.
    ///
    /// This method takes a [`CompareAndSetOrdering`] argument which describes the memory
    /// ordering of this operation.
    ///
    /// [`compare_and_set`]: Atomic::compare_and_set
    ///
    /// # Examples
    ///
    /// ```
    /// use crossbeam_epoch::{self as epoch, Atomic, Owned, Shared};
    /// use std::sync::atomic::Ordering::SeqCst;
    ///
    /// let a = Atomic::new(1234);
    /// let guard = &epoch::pin();
    ///
    /// let mut new = Owned::new(5678);
    /// let mut ptr = a.load(SeqCst, guard);
    /// loop {
    ///     match a.compare_and_set_weak(ptr, new, SeqCst, guard) {
    ///         Ok(p) => {
    ///             ptr = p;
    ///             break;
    ///         }
    ///         Err(err) => {
    ///             ptr = err.current;
    ///             new = err.new;
    ///         }
    ///     }
    /// }
    ///
    /// let mut curr = a.load(SeqCst, guard);
    /// loop {
    ///     match a.compare_and_set_weak(curr, Shared::null(), SeqCst, guard) {
    ///         Ok(_) => break,
    ///         Err(err) => curr = err.current,
    ///     }
    /// }
    /// ```
    pub fn compare_and_set_weak<'g, O, P>(
        &self,
        current: Shared<'_, T>,
        new: P,
        ord: O,
        _: &'g Guard,
    ) -> Result<Shared<'g, T>, CompareAndSetError<'g, T, P>>
    where
        O: CompareAndSetOrdering,
        P: Pointer<T>,
    {
        let new = new.into_usize();
        self.data
            .compare_exchange_weak(current.into_usize(), new, ord.success(), ord.failure())
            .map(|_| unsafe { Shared::from_usize(new) })
            .map_err(|current| unsafe {
                CompareAndSetError {
                    current: Shared::from_usize(current),
                    new: P::from_usize(new),
                }
            })
    }

    /// Bitwise "and" with the current tag.
    ///
    /// Performs a bitwise "and" operation on the current tag and the argument `val`, and sets the
    /// new tag to the result. Returns the previous pointer.
    ///
    /// This method takes an [`Ordering`] argument which describes the memory ordering of this
    /// operation.
    ///
    /// # Examples
    ///
    /// ```
    /// use crossbeam_epoch::{self as epoch, Atomic, Shared};
    /// use std::sync::atomic::Ordering::SeqCst;
    ///
    /// let a = Atomic::<i32>::from(Shared::null().with_tag(3));
    /// let guard = &epoch::pin();
    /// assert_eq!(a.fetch_and(2, SeqCst, guard).tag(), 3);
    /// assert_eq!(a.load(SeqCst, guard).tag(), 2);
    /// ```
    pub fn fetch_and<'g>(&self, val: usize, ord: Ordering, _: &'g Guard) -> Shared<'g, T> {
        unsafe { Shared::from_usize(self.data.fetch_and(val | !low_bits::<T>(), ord)) }
    }

    /// Bitwise "or" with the current tag.
    ///
    /// Performs a bitwise "or" operation on the current tag and the argument `val`, and sets the
    /// new tag to the result. Returns the previous pointer.
    ///
    /// This method takes an [`Ordering`] argument which describes the memory ordering of this
    /// operation.
    ///
    /// # Examples
    ///
    /// ```
    /// use crossbeam_epoch::{self as epoch, Atomic, Shared};
    /// use std::sync::atomic::Ordering::SeqCst;
    ///
    /// let a = Atomic::<i32>::from(Shared::null().with_tag(1));
    /// let guard = &epoch::pin();
    /// assert_eq!(a.fetch_or(2, SeqCst, guard).tag(), 1);
    /// assert_eq!(a.load(SeqCst, guard).tag(), 3);
    /// ```
    pub fn fetch_or<'g>(&self, val: usize, ord: Ordering, _: &'g Guard) -> Shared<'g, T> {
        unsafe { Shared::from_usize(self.data.fetch_or(val & low_bits::<T>(), ord)) }
    }

    /// Bitwise "xor" with the current tag.
    ///
    /// Performs a bitwise "xor" operation on the current tag and the argument `val`, and sets the
    /// new tag to the result. Returns the previous pointer.
    ///
    /// This method takes an [`Ordering`] argument which describes the memory ordering of this
    /// operation.
    ///
    /// # Examples
    ///
    /// ```
    /// use crossbeam_epoch::{self as epoch, Atomic, Shared};
    /// use std::sync::atomic::Ordering::SeqCst;
    ///
    /// let a = Atomic::<i32>::from(Shared::null().with_tag(1));
    /// let guard = &epoch::pin();
    /// assert_eq!(a.fetch_xor(3, SeqCst, guard).tag(), 1);
    /// assert_eq!(a.load(SeqCst, guard).tag(), 2);
    /// ```
    pub fn fetch_xor<'g>(&self, val: usize, ord: Ordering, _: &'g Guard) -> Shared<'g, T> {
        unsafe { Shared::from_usize(self.data.fetch_xor(val & low_bits::<T>(), ord)) }
    }

    /// Takes ownership of the pointee.
    ///
    /// This consumes the atomic and converts it into [`Owned`]. As [`Atomic`] doesn't have a
    /// destructor and doesn't drop the pointee while [`Owned`] does, this is suitable for
    /// destructors of data structures.
    ///
    /// # Panics
    ///
    /// Panics if this pointer is null, but only in debug mode.
    ///
    /// # Safety
    ///
    /// This method may be called only if the pointer is valid and nobody else is holding a
    /// reference to the same object.
    ///
    /// # Examples
    ///
    /// ```rust
    /// # use std::mem;
    /// # use crossbeam_epoch::Atomic;
    /// struct DataStructure {
    ///     ptr: Atomic<usize>,
    /// }
    ///
    /// impl Drop for DataStructure {
    ///     fn drop(&mut self) {
    ///         // By now the DataStructure lives only in our thread and we are sure we don't hold
    ///         // any Shared or & to it ourselves.
    ///         unsafe {
    ///             drop(mem::replace(&mut self.ptr, Atomic::null()).into_owned());
    ///         }
    ///     }
    /// }
    /// ```
    pub unsafe fn into_owned(self) -> Owned<T> {
        #[cfg(loom_crossbeam)]
        {
            // loom does not yet support into_inner, so we use unsync_load for now,
            // which should have the same synchronization properties:
            // https://github.com/tokio-rs/loom/issues/117
            Owned::from_usize(self.data.unsync_load())
        }
        #[cfg(not(loom_crossbeam))]
        {
            Owned::from_usize(self.data.into_inner())
        }
    }
}

impl<T: ?Sized + Pointable> fmt::Debug for Atomic<T> {
    fn fmt(&self, f: &mut fmt::Formatter<'_>) -> fmt::Result {
        let data = self.data.load(Ordering::SeqCst);
        let (raw, tag) = decompose_tag::<T>(data);

        f.debug_struct("Atomic")
            .field("raw", &raw)
            .field("tag", &tag)
            .finish()
    }
}

impl<T: ?Sized + Pointable> fmt::Pointer for Atomic<T> {
    fn fmt(&self, f: &mut fmt::Formatter<'_>) -> fmt::Result {
        let data = self.data.load(Ordering::SeqCst);
        let (raw, _) = decompose_tag::<T>(data);
        fmt::Pointer::fmt(&(unsafe { T::deref(raw) as *const _ }), f)
    }
}

impl<T: ?Sized + Pointable> Clone for Atomic<T> {
    /// Returns a copy of the atomic value.
    ///
    /// Note that a `Relaxed` load is used here. If you need synchronization, use it with other
    /// atomics or fences.
    fn clone(&self) -> Self {
        let data = self.data.load(Ordering::Relaxed);
        Atomic::from_usize(data)
    }
}

impl<T: ?Sized + Pointable> Default for Atomic<T> {
    fn default() -> Self {
        Atomic::null()
    }
}

impl<T: ?Sized + Pointable> From<Owned<T>> for Atomic<T> {
    /// Returns a new atomic pointer pointing to `owned`.
    ///
    /// # Examples
    ///
    /// ```
    /// use crossbeam_epoch::{Atomic, Owned};
    ///
    /// let a = Atomic::<i32>::from(Owned::new(1234));
    /// ```
    fn from(owned: Owned<T>) -> Self {
        let data = owned.data;
        mem::forget(owned);
        Self::from_usize(data)
    }
}

impl<T> From<Box<T>> for Atomic<T> {
    fn from(b: Box<T>) -> Self {
        Self::from(Owned::from(b))
    }
}

impl<T> From<T> for Atomic<T> {
    fn from(t: T) -> Self {
        Self::new(t)
    }
}

impl<'g, T: ?Sized + Pointable> From<Shared<'g, T>> for Atomic<T> {
    /// Returns a new atomic pointer pointing to `ptr`.
    ///
    /// # Examples
    ///
    /// ```
    /// use crossbeam_epoch::{Atomic, Shared};
    ///
    /// let a = Atomic::<i32>::from(Shared::<i32>::null());
    /// ```
    fn from(ptr: Shared<'g, T>) -> Self {
        Self::from_usize(ptr.data)
    }
}

impl<T> From<*const T> for Atomic<T> {
    /// Returns a new atomic pointer pointing to `raw`.
    ///
    /// # Examples
    ///
    /// ```
    /// use std::ptr;
    /// use crossbeam_epoch::Atomic;
    ///
    /// let a = Atomic::<i32>::from(ptr::null::<i32>());
    /// ```
    fn from(raw: *const T) -> Self {
        Self::from_usize(raw as usize)
    }
}

/// A trait for either `Owned` or `Shared` pointers.
pub trait Pointer<T: ?Sized + Pointable> {
    /// Returns the machine representation of the pointer.
    fn into_usize(self) -> usize;

    /// Returns a new pointer pointing to the tagged pointer `data`.
    ///
    /// # Safety
    ///
    /// The given `data` should have been created by `Pointer::into_usize()`, and one `data` should
    /// not be converted back by `Pointer::from_usize()` multiple times.
    unsafe fn from_usize(data: usize) -> Self;
}

/// An owned heap-allocated object.
///
/// This type is very similar to `Box<T>`.
///
/// The pointer must be properly aligned. Since it is aligned, a tag can be stored into the unused
/// least significant bits of the address.
pub struct Owned<T: ?Sized + Pointable> {
    data: usize,
    _marker: PhantomData<Box<T>>,
}

impl<T: ?Sized + Pointable> Pointer<T> for Owned<T> {
    #[inline]
    fn into_usize(self) -> usize {
        let data = self.data;
        mem::forget(self);
        data
    }

    /// Returns a new pointer pointing to the tagged pointer `data`.
    ///
    /// # Panics
    ///
    /// Panics if the data is zero in debug mode.
    #[inline]
    unsafe fn from_usize(data: usize) -> Self {
        debug_assert!(data != 0, "converting zero into `Owned`");
        Owned {
            data,
            _marker: PhantomData,
        }
    }
}

impl<T> Owned<T> {
    /// Returns a new owned pointer pointing to `raw`.
    ///
    /// This function is unsafe because improper use may lead to memory problems. Argument `raw`
    /// must be a valid pointer. Also, a double-free may occur if the function is called twice on
    /// the same raw pointer.
    ///
    /// # Panics
    ///
    /// Panics if `raw` is not properly aligned.
    ///
    /// # Safety
    ///
    /// The given `raw` should have been derived from `Owned`, and one `raw` should not be converted
    /// back by `Owned::from_raw()` multiple times.
    ///
    /// # Examples
    ///
    /// ```
    /// use crossbeam_epoch::Owned;
    ///
    /// let o = unsafe { Owned::from_raw(Box::into_raw(Box::new(1234))) };
    /// ```
    pub unsafe fn from_raw(raw: *mut T) -> Owned<T> {
        let raw = raw as usize;
        ensure_aligned::<T>(raw);
        Self::from_usize(raw)
    }

    /// Converts the owned pointer into a `Box`.
    ///
    /// # Examples
    ///
    /// ```
    /// use crossbeam_epoch::Owned;
    ///
    /// let o = Owned::new(1234);
    /// let b: Box<i32> = o.into_box();
    /// assert_eq!(*b, 1234);
    /// ```
    pub fn into_box(self) -> Box<T> {
        let (raw, _) = decompose_tag::<T>(self.data);
        mem::forget(self);
        unsafe { Box::from_raw(raw as *mut _) }
    }

    /// Allocates `value` on the heap and returns a new owned pointer pointing to it.
    ///
    /// # Examples
    ///
    /// ```
    /// use crossbeam_epoch::Owned;
    ///
    /// let o = Owned::new(1234);
    /// ```
    pub fn new(init: T) -> Owned<T> {
        Self::init(init)
    }
}

impl<T: ?Sized + Pointable> Owned<T> {
    /// Allocates `value` on the heap and returns a new owned pointer pointing to it.
    ///
    /// # Examples
    ///
    /// ```
    /// use crossbeam_epoch::Owned;
    ///
    /// let o = Owned::<i32>::init(1234);
    /// ```
    pub fn init(init: T::Init) -> Owned<T> {
        unsafe { Self::from_usize(T::init(init)) }
    }

    /// Converts the owned pointer into a [`Shared`].
    ///
    /// # Examples
    ///
    /// ```
    /// use crossbeam_epoch::{self as epoch, Owned};
    ///
    /// let o = Owned::new(1234);
    /// let guard = &epoch::pin();
    /// let p = o.into_shared(guard);
    /// ```
    #[allow(clippy::needless_lifetimes)]
    pub fn into_shared<'g>(self, _: &'g Guard) -> Shared<'g, T> {
        unsafe { Shared::from_usize(self.into_usize()) }
    }

    /// Returns the tag stored within the pointer.
    ///
    /// # Examples
    ///
    /// ```
    /// use crossbeam_epoch::Owned;
    ///
    /// assert_eq!(Owned::new(1234).tag(), 0);
    /// ```
    pub fn tag(&self) -> usize {
        let (_, tag) = decompose_tag::<T>(self.data);
        tag
    }

    /// Returns the same pointer, but tagged with `tag`. `tag` is truncated to be fit into the
    /// unused bits of the pointer to `T`.
    ///
    /// # Examples
    ///
    /// ```
    /// use crossbeam_epoch::Owned;
    ///
    /// let o = Owned::new(0u64);
    /// assert_eq!(o.tag(), 0);
    /// let o = o.with_tag(2);
    /// assert_eq!(o.tag(), 2);
    /// ```
    pub fn with_tag(self, tag: usize) -> Owned<T> {
        let data = self.into_usize();
        unsafe { Self::from_usize(compose_tag::<T>(data, tag)) }
    }
}

impl<T: ?Sized + Pointable> Drop for Owned<T> {
    fn drop(&mut self) {
        let (raw, _) = decompose_tag::<T>(self.data);
        unsafe {
            T::drop(raw);
        }
    }
}

impl<T: ?Sized + Pointable> fmt::Debug for Owned<T> {
    fn fmt(&self, f: &mut fmt::Formatter<'_>) -> fmt::Result {
        let (raw, tag) = decompose_tag::<T>(self.data);

        f.debug_struct("Owned")
            .field("raw", &raw)
            .field("tag", &tag)
            .finish()
    }
}

impl<T: Clone> Clone for Owned<T> {
    fn clone(&self) -> Self {
        Owned::new((**self).clone()).with_tag(self.tag())
    }
}

impl<T: ?Sized + Pointable> Deref for Owned<T> {
    type Target = T;

    fn deref(&self) -> &T {
        let (raw, _) = decompose_tag::<T>(self.data);
        unsafe { T::deref(raw) }
    }
}

impl<T: ?Sized + Pointable> DerefMut for Owned<T> {
    fn deref_mut(&mut self) -> &mut T {
        let (raw, _) = decompose_tag::<T>(self.data);
        unsafe { T::deref_mut(raw) }
    }
}

impl<T> From<T> for Owned<T> {
    fn from(t: T) -> Self {
        Owned::new(t)
    }
}

impl<T> From<Box<T>> for Owned<T> {
    /// Returns a new owned pointer pointing to `b`.
    ///
    /// # Panics
    ///
    /// Panics if the pointer (the `Box`) is not properly aligned.
    ///
    /// # Examples
    ///
    /// ```
    /// use crossbeam_epoch::Owned;
    ///
    /// let o = unsafe { Owned::from_raw(Box::into_raw(Box::new(1234))) };
    /// ```
    fn from(b: Box<T>) -> Self {
        unsafe { Self::from_raw(Box::into_raw(b)) }
    }
}

impl<T: ?Sized + Pointable> Borrow<T> for Owned<T> {
    fn borrow(&self) -> &T {
        self.deref()
    }
}

impl<T: ?Sized + Pointable> BorrowMut<T> for Owned<T> {
    fn borrow_mut(&mut self) -> &mut T {
        self.deref_mut()
    }
}

impl<T: ?Sized + Pointable> AsRef<T> for Owned<T> {
    fn as_ref(&self) -> &T {
        self.deref()
    }
}

impl<T: ?Sized + Pointable> AsMut<T> for Owned<T> {
    fn as_mut(&mut self) -> &mut T {
        self.deref_mut()
    }
}

/// A pointer to an object protected by the epoch GC.
///
/// The pointer is valid for use only during the lifetime `'g`.
///
/// The pointer must be properly aligned. Since it is aligned, a tag can be stored into the unused
/// least significant bits of the address.
pub struct Shared<'g, T: 'g + ?Sized + Pointable> {
    data: usize,
    _marker: PhantomData<(&'g (), *const T)>,
}

impl<T: ?Sized + Pointable> Clone for Shared<'_, T> {
    fn clone(&self) -> Self {
        Self {
            data: self.data,
            _marker: PhantomData,
        }
    }
}

impl<T: ?Sized + Pointable> Copy for Shared<'_, T> {}

impl<T: ?Sized + Pointable> Pointer<T> for Shared<'_, T> {
    #[inline]
    fn into_usize(self) -> usize {
        self.data
    }

    #[inline]
    unsafe fn from_usize(data: usize) -> Self {
        Shared {
            data,
            _marker: PhantomData,
        }
    }
}

impl<'g, T> Shared<'g, T> {
    /// Converts the pointer to a raw pointer (without the tag).
    ///
    /// # Examples
    ///
    /// ```
    /// use crossbeam_epoch::{self as epoch, Atomic, Owned};
    /// use std::sync::atomic::Ordering::SeqCst;
    ///
    /// let o = Owned::new(1234);
    /// let raw = &*o as *const _;
    /// let a = Atomic::from(o);
    ///
    /// let guard = &epoch::pin();
    /// let p = a.load(SeqCst, guard);
    /// assert_eq!(p.as_raw(), raw);
    /// ```
    #[allow(clippy::trivially_copy_pass_by_ref)]
    pub fn as_raw(&self) -> *const T {
        let (raw, _) = decompose_tag::<T>(self.data);
        raw as *const _
    }
}

impl<'g, T: ?Sized + Pointable> Shared<'g, T> {
    /// Returns a new null pointer.
    ///
    /// # Examples
    ///
    /// ```
    /// use crossbeam_epoch::Shared;
    ///
    /// let p = Shared::<i32>::null();
    /// assert!(p.is_null());
    /// ```
    pub fn null() -> Shared<'g, T> {
        Shared {
            data: 0,
            _marker: PhantomData,
        }
    }

    /// Returns `true` if the pointer is null.
    ///
    /// # Examples
    ///
    /// ```
    /// use crossbeam_epoch::{self as epoch, Atomic, Owned};
    /// use std::sync::atomic::Ordering::SeqCst;
    ///
    /// let a = Atomic::null();
    /// let guard = &epoch::pin();
    /// assert!(a.load(SeqCst, guard).is_null());
    /// a.store(Owned::new(1234), SeqCst);
    /// assert!(!a.load(SeqCst, guard).is_null());
    /// ```
    #[allow(clippy::trivially_copy_pass_by_ref)]
    pub fn is_null(&self) -> bool {
        let (raw, _) = decompose_tag::<T>(self.data);
        raw == 0
    }

    /// Dereferences the pointer.
    ///
    /// Returns a reference to the pointee that is valid during the lifetime `'g`.
    ///
    /// # Safety
    ///
    /// Dereferencing a pointer is unsafe because it could be pointing to invalid memory.
    ///
    /// Another concern is the possibility of data races due to lack of proper synchronization.
    /// For example, consider the following scenario:
    ///
    /// 1. A thread creates a new object: `a.store(Owned::new(10), Relaxed)`
    /// 2. Another thread reads it: `*a.load(Relaxed, guard).as_ref().unwrap()`
    ///
    /// The problem is that relaxed orderings don't synchronize initialization of the object with
    /// the read from the second thread. This is a data race. A possible solution would be to use
    /// `Release` and `Acquire` orderings.
    ///
    /// # Examples
    ///
    /// ```
    /// use crossbeam_epoch::{self as epoch, Atomic};
    /// use std::sync::atomic::Ordering::SeqCst;
    ///
    /// let a = Atomic::new(1234);
    /// let guard = &epoch::pin();
    /// let p = a.load(SeqCst, guard);
    /// unsafe {
    ///     assert_eq!(p.deref(), &1234);
    /// }
    /// ```
    #[allow(clippy::trivially_copy_pass_by_ref)]
    #[allow(clippy::should_implement_trait)]
    pub unsafe fn deref(&self) -> &'g T {
        let (raw, _) = decompose_tag::<T>(self.data);
        T::deref(raw)
    }

    /// Dereferences the pointer.
    ///
    /// Returns a mutable reference to the pointee that is valid during the lifetime `'g`.
    ///
    /// # Safety
    ///
    /// * There is no guarantee that there are no more threads attempting to read/write from/to the
    ///   actual object at the same time.
    ///
    ///   The user must know that there are no concurrent accesses towards the object itself.
    ///
    /// * Other than the above, all safety concerns of `deref()` applies here.
    ///
    /// # Examples
    ///
    /// ```
    /// use crossbeam_epoch::{self as epoch, Atomic};
    /// use std::sync::atomic::Ordering::SeqCst;
    ///
    /// let a = Atomic::new(vec![1, 2, 3, 4]);
    /// let guard = &epoch::pin();
    ///
    /// let mut p = a.load(SeqCst, guard);
    /// unsafe {
    ///     assert!(!p.is_null());
    ///     let b = p.deref_mut();
    ///     assert_eq!(b, &vec![1, 2, 3, 4]);
    ///     b.push(5);
    ///     assert_eq!(b, &vec![1, 2, 3, 4, 5]);
    /// }
    ///
    /// let p = a.load(SeqCst, guard);
    /// unsafe {
    ///     assert_eq!(p.deref(), &vec![1, 2, 3, 4, 5]);
    /// }
    /// ```
    #[allow(clippy::should_implement_trait)]
    pub unsafe fn deref_mut(&mut self) -> &'g mut T {
        let (raw, _) = decompose_tag::<T>(self.data);
        T::deref_mut(raw)
    }

    /// Converts the pointer to a reference.
    ///
    /// Returns `None` if the pointer is null, or else a reference to the object wrapped in `Some`.
    ///
    /// # Safety
    ///
    /// Dereferencing a pointer is unsafe because it could be pointing to invalid memory.
    ///
    /// Another concern is the possibility of data races due to lack of proper synchronization.
    /// For example, consider the following scenario:
    ///
    /// 1. A thread creates a new object: `a.store(Owned::new(10), Relaxed)`
    /// 2. Another thread reads it: `*a.load(Relaxed, guard).as_ref().unwrap()`
    ///
    /// The problem is that relaxed orderings don't synchronize initialization of the object with
    /// the read from the second thread. This is a data race. A possible solution would be to use
    /// `Release` and `Acquire` orderings.
    ///
    /// # Examples
    ///
    /// ```
    /// use crossbeam_epoch::{self as epoch, Atomic};
    /// use std::sync::atomic::Ordering::SeqCst;
    ///
    /// let a = Atomic::new(1234);
    /// let guard = &epoch::pin();
    /// let p = a.load(SeqCst, guard);
    /// unsafe {
    ///     assert_eq!(p.as_ref(), Some(&1234));
    /// }
    /// ```
    #[allow(clippy::trivially_copy_pass_by_ref)]
    pub unsafe fn as_ref(&self) -> Option<&'g T> {
        let (raw, _) = decompose_tag::<T>(self.data);
        if raw == 0 {
            None
        } else {
            Some(T::deref(raw))
        }
    }

    /// Takes ownership of the pointee.
    ///
    /// # Panics
    ///
    /// Panics if this pointer is null, but only in debug mode.
    ///
    /// # Safety
    ///
    /// This method may be called only if the pointer is valid and nobody else is holding a
    /// reference to the same object.
    ///
    /// # Examples
    ///
    /// ```
    /// use crossbeam_epoch::{self as epoch, Atomic};
    /// use std::sync::atomic::Ordering::SeqCst;
    ///
    /// let a = Atomic::new(1234);
    /// unsafe {
    ///     let guard = &epoch::unprotected();
    ///     let p = a.load(SeqCst, guard);
    ///     drop(p.into_owned());
    /// }
    /// ```
    pub unsafe fn into_owned(self) -> Owned<T> {
        debug_assert!(!self.is_null(), "converting a null `Shared` into `Owned`");
        Owned::from_usize(self.data)
    }

    /// Returns the tag stored within the pointer.
    ///
    /// # Examples
    ///
    /// ```
    /// use crossbeam_epoch::{self as epoch, Atomic, Owned};
    /// use std::sync::atomic::Ordering::SeqCst;
    ///
    /// let a = Atomic::<u64>::from(Owned::new(0u64).with_tag(2));
    /// let guard = &epoch::pin();
    /// let p = a.load(SeqCst, guard);
    /// assert_eq!(p.tag(), 2);
    /// ```
    #[allow(clippy::trivially_copy_pass_by_ref)]
    pub fn tag(&self) -> usize {
        let (_, tag) = decompose_tag::<T>(self.data);
        tag
    }

    /// Returns the same pointer, but tagged with `tag`. `tag` is truncated to be fit into the
    /// unused bits of the pointer to `T`.
    ///
    /// # Examples
    ///
    /// ```
    /// use crossbeam_epoch::{self as epoch, Atomic};
    /// use std::sync::atomic::Ordering::SeqCst;
    ///
    /// let a = Atomic::new(0u64);
    /// let guard = &epoch::pin();
    /// let p1 = a.load(SeqCst, guard);
    /// let p2 = p1.with_tag(2);
    ///
    /// assert_eq!(p1.tag(), 0);
    /// assert_eq!(p2.tag(), 2);
    /// assert_eq!(p1.as_raw(), p2.as_raw());
    /// ```
    #[allow(clippy::trivially_copy_pass_by_ref)]
    pub fn with_tag(&self, tag: usize) -> Shared<'g, T> {
        unsafe { Self::from_usize(compose_tag::<T>(self.data, tag)) }
    }
}

impl<T> From<*const T> for Shared<'_, T> {
    /// Returns a new pointer pointing to `raw`.
    ///
    /// # Panics
    ///
    /// Panics if `raw` is not properly aligned.
    ///
    /// # Examples
    ///
    /// ```
    /// use crossbeam_epoch::Shared;
    ///
    /// let p = Shared::from(Box::into_raw(Box::new(1234)) as *const _);
    /// assert!(!p.is_null());
    /// ```
    fn from(raw: *const T) -> Self {
        let raw = raw as usize;
        ensure_aligned::<T>(raw);
        unsafe { Self::from_usize(raw) }
    }
}

impl<'g, T: ?Sized + Pointable> PartialEq<Shared<'g, T>> for Shared<'g, T> {
    fn eq(&self, other: &Self) -> bool {
        self.data == other.data
    }
}

impl<T: ?Sized + Pointable> Eq for Shared<'_, T> {}

impl<'g, T: ?Sized + Pointable> PartialOrd<Shared<'g, T>> for Shared<'g, T> {
    fn partial_cmp(&self, other: &Self) -> Option<cmp::Ordering> {
        self.data.partial_cmp(&other.data)
    }
}

impl<T: ?Sized + Pointable> Ord for Shared<'_, T> {
    fn cmp(&self, other: &Self) -> cmp::Ordering {
        self.data.cmp(&other.data)
    }
}

impl<T: ?Sized + Pointable> fmt::Debug for Shared<'_, T> {
    fn fmt(&self, f: &mut fmt::Formatter<'_>) -> fmt::Result {
        let (raw, tag) = decompose_tag::<T>(self.data);

        f.debug_struct("Shared")
            .field("raw", &raw)
            .field("tag", &tag)
            .finish()
    }
}

impl<T: ?Sized + Pointable> fmt::Pointer for Shared<'_, T> {
    fn fmt(&self, f: &mut fmt::Formatter<'_>) -> fmt::Result {
        fmt::Pointer::fmt(&(unsafe { self.deref() as *const _ }), f)
    }
}

impl<T: ?Sized + Pointable> Default for Shared<'_, T> {
    fn default() -> Self {
        Shared::null()
    }
}

#[cfg(all(test, not(loom_crossbeam)))]
mod tests {
    use super::Shared;

    #[test]
    fn valid_tag_i8() {
        Shared::<i8>::null().with_tag(0);
    }

    #[test]
    fn valid_tag_i64() {
        Shared::<i64>::null().with_tag(7);
    }

    #[cfg(feature = "nightly")]
    #[test]
    fn const_atomic_null() {
        use super::Atomic;
        const _: Atomic<u8> = Atomic::<u8>::null();
    }
}<|MERGE_RESOLUTION|>--- conflicted
+++ resolved
@@ -327,13 +327,8 @@
     /// let a = Atomic::<i32>::null();
     /// ```
     ///
-<<<<<<< HEAD
-    #[const_fn(cfg(all(feature = "nightly", not(loom_crossbeam))))]
-    pub const fn null() -> Atomic<T> {
-=======
-    #[cfg_attr(feature = "nightly", const_fn::const_fn)]
+    #[cfg_attr(all(feature = "nightly", not(loom_crossbeam)), const_fn::const_fn)]
     pub fn null() -> Atomic<T> {
->>>>>>> 530ebb74
         Self {
             data: AtomicUsize::new(0),
             _marker: PhantomData,
